program: train.py
name: sweep1
method: random  # Options: "bayes", "grid", etc.
metric:
  name: avg_reward  # Metric to optimize
  goal: maximize

parameters:
  learning_rate:
    values: [0.0001, 0.001, 0.005, 0.01]
  batch_size:
    values: [8, 16, 32, 64]
  eps_end:
    values: [0.01, 0.05, 0.1]
  discount_factor:
    value: 0.99
  replay_buffer_size:
    value: 100000
  update_freq:
    value: 100
  eps_start:
    value: 0.5
  schedule_duration:
    value: 15000
  num_episodes:
    value: 1000
  is_double_dqn:
<<<<<<< HEAD
    values: [True, False]
  is_noisy_nets:
    values: [True, False]
  is_distributional:
    value: False
  std_init:
    values: [0.1, 0.2, 0.3, 0.4, 0.5]
  num_atoms:
    values: [5, 21, 51]
=======
    values: [ false ]  # Toggle Double Q-Learning
  is_noisy_nets:
    values: [ false ]  # Toggle Noisy Nets
  is_dueling_dqn:
    values: [ true ]  # Toggle Dueling Networks
  is_multi_step:
    values: [ false ]   # Toggle Multi-Step Learning
  n_step:
    values: [1, 3, 5]  # Number of steps for Multi-Step Learning
>>>>>>> 3d870a76

early_terminate:
  type: hyperband  # Aggressively terminate poorly performing runs
  min_iter: 5  # Minimum episodes before termination
  eta: 2  # Fraction of runs to discard at each stage
  s: 2  # Number of brackets for Hyperband<|MERGE_RESOLUTION|>--- conflicted
+++ resolved
@@ -25,7 +25,6 @@
   num_episodes:
     value: 1000
   is_double_dqn:
-<<<<<<< HEAD
     values: [True, False]
   is_noisy_nets:
     values: [True, False]
@@ -35,20 +34,15 @@
     values: [0.1, 0.2, 0.3, 0.4, 0.5]
   num_atoms:
     values: [5, 21, 51]
-=======
-    values: [ false ]  # Toggle Double Q-Learning
-  is_noisy_nets:
-    values: [ false ]  # Toggle Noisy Nets
   is_dueling_dqn:
     values: [ true ]  # Toggle Dueling Networks
   is_multi_step:
     values: [ false ]   # Toggle Multi-Step Learning
   n_step:
     values: [1, 3, 5]  # Number of steps for Multi-Step Learning
->>>>>>> 3d870a76
 
 early_terminate:
-  type: hyperband  # Aggressively terminate poorly performing runs
-  min_iter: 5  # Minimum episodes before termination
-  eta: 2  # Fraction of runs to discard at each stage
-  s: 2  # Number of brackets for Hyperband+  type: hyperband # Aggressively terminate poorly performing runs
+  min_iter: 5 # Minimum episodes before termination
+  eta: 2 # Fraction of runs to discard at each stage
+  s: 2 # Number of brackets for Hyperband