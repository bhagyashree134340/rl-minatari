import random
import numpy as np
import torch
import torch.nn.functional as F
from collections import namedtuple
import torch
import numpy as np
from PIL import Image

EpisodeStats = namedtuple("Stats", ["episode_lengths", "episode_rewards"])


def linear_epsilon_decay(eps_start: float, eps_end: float, current_timestep: int, duration: int) -> float:
    """
    Linear decay of epsilon from eps_start to eps_end over 'duration' steps.
    """
    ratio = min(1.0, current_timestep / duration)
    return (eps_start - eps_end) * (1 - ratio) + eps_end


# def make_epsilon_greedy_policy(Q, num_actions: int):
#     """
#     Creates an epsilon-greedy policy given a Q-network and number of actions.
#     """
#     def policy_fn(obs: torch.Tensor, epsilon: float = 0.0):
#         if np.random.uniform() < epsilon:
#             return np.random.randint(0, num_actions)
#         return Q(obs).argmax(dim=1).detach().numpy()[0]  # expects batch size 1
#     return policy_fn

def make_epsilon_greedy_policy(Q, num_actions: int):
    def policy_fn(obs: torch.Tensor, epsilon: float = 0.0):
        if np.random.uniform() < epsilon:
            return np.random.randint(0, num_actions)

        obs = obs.unsqueeze(0) if len(obs.shape) == 3 else obs  # ✅ Ensure batch dim
        return Q(obs).argmax(dim=1).detach().cpu().numpy()[0]  # ✅ Convert to numpy
    return policy_fn




def update_dqn(q, q_target, optimizer, gamma,
               obs, act, rew, next_obs, tm, is_double_dqn, is_distributional, num_atoms, v_min, v_max):
    """
    Update the DQN or Double DQN network for one optimizer step using the target network.
    """
    optimizer.zero_grad()

<<<<<<< HEAD
    if is_distributional:
        with torch.no_grad():
            # print("obs_batch shape:", obs.shape)
            # print("obs_batch:", obs)  # Or obs_batch[:5] to see a few
            # print("next_obs shape:", next_obs.shape)
            # print("next_obs:", next_obs)  # Or next_obs[:5]
            _, next_pmfs = q_target.get_action(next_obs)
            next_atoms = rew[:, None] + gamma * q_target.support[None, :] * (1 - tm[:, None].float())
            # projection
            delta_z = q_target.support[1] - q_target.support[0]
            tz = next_atoms.clamp(v_min, v_max)

            b = (tz - v_min) / delta_z
            l = b.floor().clamp(0, num_atoms - 1)
            u = b.ceil().clamp(0, num_atoms - 1)
            # (l == u).float() handles the case where bj is exactly an integer
            # example bj = 1, then the upper ceiling should be uj= 2, and lj= 1
            d_m_l = (u + (l == u).float() - b) * next_pmfs
            d_m_u = (b - l) * next_pmfs
            target_pmfs = torch.zeros_like(next_pmfs)
            for i in range(target_pmfs.size(0)):
                target_pmfs[i].index_add_(0, l[i].long(), d_m_l[i])
                target_pmfs[i].index_add_(0, u[i].long(), d_m_u[i])

        _, old_pmfs = q.get_action(obs, act.flatten())
        loss = (-(target_pmfs * old_pmfs.clamp(min=1e-5, max=1 - 1e-5).log()).sum(-1)).mean()

    else:
        if is_double_dqn:
            with torch.no_grad():
                # 1) Choose best actions from Q (online)
                next_actions = q(next_obs).argmax(
                    dim=1, keepdim=True)  # shape (batch, 1)
                # 2) Evaluate them with Q-target
                target_values = q_target(next_obs).gather(
                    1, next_actions).squeeze(1)
                td_target = rew + gamma * target_values * (1 - tm.float())
        else:
            with torch.no_grad():
            # Vanilla DQN: use max of q_target
                td_target = rew + gamma * \
                    q_target(next_obs).max(dim=1)[0] * (1 - tm.float())

        # Gather Q-values for the taken actions
        q_values = q(obs)
        q_action = q_values.gather(1, act.unsqueeze(1)).squeeze(1)

        # Compute MSE loss
        loss = F.mse_loss(q_action, td_target)

    optimizer.zero_grad()    
=======
    with torch.no_grad():
        if is_double_dqn:
            # Double DQN: Select action using q (online) & evaluate using q_target
            next_actions = q(next_obs).argmax(dim=1, keepdim=True)  
            target_values = q_target(next_obs).gather(1, next_actions).squeeze(1)
            td_target = rew + gamma * target_values * (1 - tm.float())
        else:
            # Vanilla DQN: Use max Q-value from target network
            td_target = rew + gamma * q_target(next_obs).max(dim=1)[0] * (1 - tm.float())

    # Compute current Q-values for chosen actions
    q_values = q(obs)
    q_action = q_values.gather(1, act.unsqueeze(1)).squeeze(1)

    # Compute MSE loss and optimize
    loss = F.mse_loss(q_action, td_target)
>>>>>>> 3d870a76
    loss.backward()
    optimizer.step()

    return loss.item()


def update_dual_dqn(q1, q2, q_target1, q_target2, optimizer1, optimizer2, gamma, 
                     obs, act, rew, next_obs, tm):
    """
    Update both networks in Dual DQN.

    - Uses two Q-networks and two target networks.
    - Updates each using the minimum Q-value approach for stability.
    """
    optimizer1.zero_grad()
    optimizer2.zero_grad()

    with torch.no_grad():
        # Compute target using min(Q1', Q2') to reduce overestimation bias
        q1_next = q_target1(next_obs).max(dim=1)[0]
        q2_next = q_target2(next_obs).max(dim=1)[0]
        min_q_next = torch.min(q1_next, q2_next)

        td_target = rew + gamma * min_q_next * (1 - tm.float())

    # Compute Q-value estimates
    q1_pred = q1(obs).gather(1, act.unsqueeze(1)).squeeze(1)
    q2_pred = q2(obs).gather(1, act.unsqueeze(1)).squeeze(1)

    # Compute loss for each network
    loss1 = F.mse_loss(q1_pred, td_target)
    loss2 = F.mse_loss(q2_pred, td_target)

    # Optimize both networks
    loss1.backward()
    optimizer1.step()

    loss2.backward()
    optimizer2.step()

    return loss1.item(), loss2.item()


def update_multi_step(q, q_target, optimizer, gamma, obs, act, rew, next_obs, tm, n_step, gamma_n):
    """
    Update function for Multi-Step Learning DQN.

    - Uses N-step returns for training stability.
    - Helps propagate rewards faster in temporal learning.
    """
    optimizer.zero_grad()

    with torch.no_grad():
        # Compute the n-step return target
        next_q_values = q_target(next_obs).max(dim=1)[0]
        td_target = rew + gamma_n * next_q_values * (1 - tm.float())

    # Compute current Q-values for chosen actions
    q_values = q(obs)
    q_action = q_values.gather(1, act.unsqueeze(1)).squeeze(1)

    # Compute MSE loss and optimize
    loss = F.mse_loss(q_action, td_target)
    loss.backward()
    optimizer.step()

    return loss.item()


def set_seed(seed: int = 42):
    """
    Set random seed for reproducibility.
    """
    random.seed(seed)
    np.random.seed(seed)
    torch.manual_seed(seed)
    if torch.cuda.is_available():
        torch.cuda.manual_seed_all(seed)

def save_rgb_animation(rgb_arrays, filename, duration=50):
    """Save an animated GIF from a list of RGB arrays."""
    frames = []
    for rgb_array in rgb_arrays:
        rgb_array = (rgb_array * 255).astype(np.uint8)
        rgb_array = rgb_array.repeat(48, axis=0).repeat(48, axis=1)
        img = Image.fromarray(rgb_array)
        frames.append(img)
    frames[0].save(filename, save_all=True, append_images=frames[1:], duration=duration, loop=0)

def rendered_rollout(policy_fn, env, is_distributional, max_steps=10_000):
    """Rollout for one episode while saving all rendered images."""
    obs, _ = env.reset()
    imgs = [env.render()]

    for i in range(max_steps):
        if is_distributional:
            action, _ = policy_fn(torch.as_tensor(obs, dtype=torch.float32).unsqueeze(0))
        else:
            action = policy_fn(torch.as_tensor(obs, dtype=torch.float32).unsqueeze(0)).item()
        print(f"Step {i}: Action={action}, Valid Actions={list(range(env.action_space.n))}")
        obs, reward, terminated, truncated, _ = env.step(action)
        imgs.append(env.render())
        print(f"Step {i}: Action={action}, Reward={reward}, Terminated={terminated}, Truncated={truncated}")
        if terminated or truncated:
            break
    print(f"Number of frames collected: {len(imgs)}")
    return imgs

def animate(env, agent, is_noisy_nets, is_distributional, is_double_dqn, filename="trained.gif", max_steps=10_000):
    """Generates an animation of the agent interacting with the environment."""
    filename = "trained_noisy_nets.gif" if is_noisy_nets else "trained_distributional.gif" if is_distributional else "trained_double_dqn.gif" if is_double_dqn else "trained.gif"
    def noisy_policy(obs: torch.Tensor):
        return agent.q(obs).argmax(dim=1).detach().numpy()[0]
    
    imgs = rendered_rollout(
        noisy_policy if is_noisy_nets 
        else agent.q.get_action if is_distributional 
        else make_epsilon_greedy_policy(agent.q, num_actions=env.action_space.n),
        env, is_distributional, max_steps
    )    
    save_rgb_animation(imgs, filename)
    print(f"Animation saved as {filename}")
<|MERGE_RESOLUTION|>--- conflicted
+++ resolved
@@ -47,7 +47,6 @@
     """
     optimizer.zero_grad()
 
-<<<<<<< HEAD
     if is_distributional:
         with torch.no_grad():
             # print("obs_batch shape:", obs.shape)
@@ -99,24 +98,6 @@
         loss = F.mse_loss(q_action, td_target)
 
     optimizer.zero_grad()    
-=======
-    with torch.no_grad():
-        if is_double_dqn:
-            # Double DQN: Select action using q (online) & evaluate using q_target
-            next_actions = q(next_obs).argmax(dim=1, keepdim=True)  
-            target_values = q_target(next_obs).gather(1, next_actions).squeeze(1)
-            td_target = rew + gamma * target_values * (1 - tm.float())
-        else:
-            # Vanilla DQN: Use max Q-value from target network
-            td_target = rew + gamma * q_target(next_obs).max(dim=1)[0] * (1 - tm.float())
-
-    # Compute current Q-values for chosen actions
-    q_values = q(obs)
-    q_action = q_values.gather(1, act.unsqueeze(1)).squeeze(1)
-
-    # Compute MSE loss and optimize
-    loss = F.mse_loss(q_action, td_target)
->>>>>>> 3d870a76
     loss.backward()
     optimizer.step()
 
