--- conflicted
+++ resolved
@@ -8,11 +8,7 @@
 
 
 class DQN(nn.Module):
-<<<<<<< HEAD
     def __init__(self, obs_shape, num_actions, is_noisy_nets=False, std_init = 0.4, is_distributional=False, num_atoms=51, v_min=-10, v_max=10):
-=======
-    def __init__(self, obs_shape, num_actions, is_noisy_nets=False, is_distributional=False, num_atoms=51, v_min=-10, v_max=10):
->>>>>>> 3d870a76
         """
         Initialize the DQN network.
 
@@ -27,19 +23,13 @@
         super(DQN, self).__init__()
 
         self.is_noisy_nets = is_noisy_nets
-<<<<<<< HEAD
         self.std_init = std_init
-=======
->>>>>>> 3d870a76
         self.is_distributional = is_distributional
         self.num_actions = num_actions
         self.num_atoms = num_atoms if is_distributional else 1  # Default to 1 if not distributional
         self.v_min = v_min
         self.v_max = v_max
-<<<<<<< HEAD
         # self.register_buffer("atoms", torch.linspace(v_min, v_max, steps=num_atoms))
-=======
->>>>>>> 3d870a76
 
         # Define the network architecture
         self.conv1 = nn.Conv2d(obs_shape[-1], 16, stride=1, kernel_size=5)
@@ -47,13 +37,8 @@
 
         # Fully connected layers
         if self.is_noisy_nets:
-<<<<<<< HEAD
             self.fc1 = NoisyLinear(32 * 4 * 4, 128, std_init=std_init)
             self.fc2 = NoisyLinear(128, num_actions * self.num_atoms, std_init=std_init)
-=======
-            self.fc1 = NoisyLinear(32 * 4 * 4, 128)
-            self.fc2 = NoisyLinear(128, num_actions * self.num_atoms)
->>>>>>> 3d870a76
         else:
             self.fc1 = nn.Linear(32 * 4 * 4, 128)
             self.fc2 = nn.Linear(128, num_actions * self.num_atoms)
@@ -74,7 +59,6 @@
         x = self.relu(self.fc1(x))
         x = self.fc2(x)
         
-<<<<<<< HEAD
         # if self.is_distributional:
         #     x = x.view(-1, self.num_actions, self.num_atoms)
         #     return F.softmax(x, dim=-1)  # Return probabilities over atoms
@@ -82,25 +66,10 @@
         #     # Standard Q-values
         #     return x
         return x
-=======
-        if self.is_distributional:
-            x = x.view(-1, self.num_actions, self.num_atoms)
-            return F.softmax(x, dim=-1)  # Return probabilities over atoms
-        else:
-            # Standard Q-values
-            return x
-        
-    
-
-        
-    
-
->>>>>>> 3d870a76
 
     def reset_noise(self):
         if self.is_noisy_nets:
             for layer in [self.fc1, self.fc2]:
-<<<<<<< HEAD
                 layer.reset_noise()
 
     def get_action(self, x, action=None):
@@ -111,6 +80,3 @@
         if action is None:
             action = torch.argmax(q_values, 1)
         return action, pmfs[torch.arange(len(x)), action]
-=======
-                layer.reset_noise()
->>>>>>> 3d870a76
