--- conflicted
+++ resolved
@@ -5,14 +5,10 @@
 import numpy as np
 from agent import DQNAgent
 import matplotlib.pyplot as plt
-<<<<<<< HEAD
 from utils import animate
 import pandas as pd
 from utils import animate, set_seed
-=======
-import pandas as pd
 import yaml
->>>>>>> 3d870a76
 from utils import set_seed
 from minatar import Environment
 
@@ -61,23 +57,16 @@
             "schedule_duration": 15_000,
             "num_episodes": 1000,
             "discount_factor": 0.99,
-<<<<<<< HEAD
             "is_double_dqn": True,
             "use_prioritized_replay": True,  # Toggle this to see difference 
             "is_noisy_nets": True, 
             "std_init":0.5,
             "is_distributional":False,
             "num_atoms":51,
-=======
-            "is_double_dqn": False,  
-            "is_noisy_nets": False,  
             "is_dueling_dqn": True,  # ✅ Fixed: Changed from `is_dual_dqn`
             "is_multi_step": False,  
             "multi_step_n": 3,  
->>>>>>> 3d870a76
-        }
-            
-        
+        }                   
     )
     config = wandb.config
 
@@ -97,7 +86,6 @@
         schedule_duration=config.schedule_duration,
         update_freq=config.update_freq,
         maxlen=config.replay_buffer_size,
-<<<<<<< HEAD
         is_double_dqn=config.is_double_dqn,  # double DQN is set to TRUE
         is_noisy_nets=config.is_noisy_nets,
         std_init=config.std_init,
@@ -105,13 +93,9 @@
         num_atoms=config.num_atoms, 
         v_min=-10, 
         v_max=10,
-=======
-        is_double_dqn=config.is_double_dqn,
-        is_noisy_nets=config.is_noisy_nets,
         is_dueling_dqn=config.is_dueling_dqn,  # ✅ Fixed: Changed from `is_dual_dqn`
         is_multi_step=config.is_multi_step,
-        multi_step_n=config.multi_step_n if config.is_multi_step else 1,  
->>>>>>> 3d870a76
+        multi_step_n=config.multi_step_n if config.is_multi_step else 1,
     )
 
     stats = agent.train(config.num_episodes)
@@ -146,9 +130,5 @@
     plot_and_log(stats=stats, smoothing_window=20)
     animate(env, agent, agent.is_noisy_nets, agent.is_distributional, agent.is_double_dqn)
 
-<<<<<<< HEAD
-=======
-
->>>>>>> 3d870a76
 if __name__ == "__main__":
     main()